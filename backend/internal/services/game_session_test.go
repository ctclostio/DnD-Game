package services_test

import (
	"context"
	"errors"
	"testing"
	"time"

	"github.com/stretchr/testify/assert"
	"github.com/stretchr/testify/mock"
	"github.com/stretchr/testify/require"

	"github.com/ctclostio/DnD-Game/backend/internal/models"
	"github.com/ctclostio/DnD-Game/backend/internal/services"
	"github.com/ctclostio/DnD-Game/backend/internal/services/mocks"
)

// Helper function to get string pointer
func stringPtr(s string) *string {
	return &s
}

func TestGameSessionService_CreateSession(t *testing.T) {
	ctx := context.Background()

	tests := []struct {
		name          string
		session       *models.GameSession
		setupMock     func(*mocks.MockGameSessionRepository)
		expectedError string
		validate      func(*testing.T, *models.GameSession)
	}{
		{
			name: "successful session creation",
			session: &models.GameSession{
				DMID:        "dm-123",
				Name:        "Lost Mines of Phandelver",
				Description: "A classic D&D 5e adventure",
			},
			setupMock: func(sessionRepo *mocks.MockGameSessionRepository) {
				sessionRepo.On("Create", ctx, mock.MatchedBy(func(s *models.GameSession) bool {
					return s.DMID == "dm-123" &&
						s.Name == "Lost Mines of Phandelver" &&
						s.Description == "A classic D&D 5e adventure" &&
						s.Status == models.GameStatusPending
				})).Return(nil).Run(func(args mock.Arguments) {
					// Simulate the repository setting the ID
					session := args.Get(1).(*models.GameSession)
					session.ID = "session-123"
				})
				sessionRepo.On("AddParticipant", ctx, "session-123", "dm-123", (*string)(nil)).Return(nil)
			},
			validate: func(t *testing.T, session *models.GameSession) {
				assert.Equal(t, "dm-123", session.DMID)
				assert.Equal(t, "Lost Mines of Phandelver", session.Name)
				assert.Equal(t, models.GameStatusPending, session.Status)
			},
		},
		{
			name: "missing session name",
			session: &models.GameSession{
				DMID:        "dm-123",
				Name:        "",
				Description: "A test session",
			},
			expectedError: "session name is required",
		},
		{
			name: "missing DM ID",
			session: &models.GameSession{
				DMID:        "",
				Name:        "Test Session",
				Description: "A test session",
			},
			expectedError: "dungeon master user ID is required",
		},
		{
			name: "database error",
			session: &models.GameSession{
				DMID:        "dm-123",
				Name:        "Test Session",
				Description: "A test session",
			},
			setupMock: func(sessionRepo *mocks.MockGameSessionRepository) {
				sessionRepo.On("Create", ctx, mock.Anything).Return(errors.New("database error"))
			},
			expectedError: "failed to create session",
		},
		{
			name: "add participant error",
			session: &models.GameSession{
				DMID:        "dm-123",
				Name:        "Test Session",
				Description: "A test session",
			},
			setupMock: func(sessionRepo *mocks.MockGameSessionRepository) {
				sessionRepo.On("Create", ctx, mock.Anything).Return(nil).Run(func(args mock.Arguments) {
					session := args.Get(1).(*models.GameSession)
					session.ID = "session-123"
				})
				sessionRepo.On("AddParticipant", ctx, "session-123", "dm-123", (*string)(nil)).Return(errors.New("participant error"))
			},
			expectedError: "failed to add DM as participant",
		},
	}

	for _, tt := range tests {
		t.Run(tt.name, func(t *testing.T) {
			mockSessionRepo := new(mocks.MockGameSessionRepository)

			if tt.setupMock != nil {
				tt.setupMock(mockSessionRepo)
			}

			service := services.NewGameSessionService(mockSessionRepo)
			err := service.CreateSession(ctx, tt.session)

			if tt.expectedError != "" {
				require.Error(t, err)
				assert.Contains(t, err.Error(), tt.expectedError)
			} else {
				require.NoError(t, err)
				if tt.validate != nil {
					tt.validate(t, tt.session)
				}
			}

			mockSessionRepo.AssertExpectations(t)
		})
	}
}

func TestGameSessionService_GetSessionByID(t *testing.T) {
	ctx := context.Background()

	tests := []struct {
		name          string
		sessionID     string
		setupMock     func(*mocks.MockGameSessionRepository)
		expectedError string
		validate      func(*testing.T, *models.GameSession)
	}{
		{
			name:      "successful get session",
			sessionID: "session-123",
			setupMock: func(m *mocks.MockGameSessionRepository) {
				session := &models.GameSession{
					ID:          "session-123",
					DMID:        "dm-123",
					Name:        "Lost Mines",
					Description: "Adventure",
					Status:      models.GameStatusActive,
					CreatedAt:   time.Now(),
				}
				m.On("GetByID", ctx, "session-123").Return(session, nil)
			},
			validate: func(t *testing.T, session *models.GameSession) {
				assert.Equal(t, "session-123", session.ID)
				assert.Equal(t, "dm-123", session.DMID)
				assert.Equal(t, "Lost Mines", session.Name)
			},
		},
		{
			name:      "session not found",
			sessionID: "nonexistent",
			setupMock: func(m *mocks.MockGameSessionRepository) {
				m.On("GetByID", ctx, "nonexistent").Return(nil, errors.New("not found"))
			},
			expectedError: "not found",
		},
	}

	for _, tt := range tests {
		t.Run(tt.name, func(t *testing.T) {
			mockRepo := new(mocks.MockGameSessionRepository)
			if tt.setupMock != nil {
				tt.setupMock(mockRepo)
			}

			service := services.NewGameSessionService(mockRepo)
			session, err := service.GetSessionByID(ctx, tt.sessionID)

			if tt.expectedError != "" {
				require.Error(t, err)
				assert.Contains(t, err.Error(), tt.expectedError)
				assert.Nil(t, session)
			} else {
				require.NoError(t, err)
				require.NotNil(t, session)
				if tt.validate != nil {
					tt.validate(t, session)
				}
			}

			mockRepo.AssertExpectations(t)
		})
	}
}

func TestGameSessionService_JoinSession(t *testing.T) {
	ctx := context.Background()

	tests := []struct {
		name          string
		sessionID     string
		userID        string
		characterID   *string
		setupMock     func(*mocks.MockGameSessionRepository)
		expectedError string
	}{
		{
			name:      "successful add participant with character",
			sessionID: "session-123",
			userID:    "user-123",
			characterID: func() *string {
				s := "char-456"
				return &s
			}(),
			setupMock: func(m *mocks.MockGameSessionRepository) {
<<<<<<< HEAD
				session := &models.GameSession{ID: "session-123", IsActive: true}
=======
				session := &models.GameSession{ID: "session-123", IsActive: true, Status: models.GameStatusActive}
>>>>>>> a3056f06
				m.On("GetByID", ctx, "session-123").Return(session, nil)
				m.On("GetParticipants", ctx, "session-123").Return([]*models.GameParticipant{}, nil)
				m.On("AddParticipant", ctx, "session-123", "user-123", mock.Anything).Return(nil)
			},
		},
		{
			name:        "successful add participant without character",
			sessionID:   "session-123",
			userID:      "user-123",
			characterID: nil,
			setupMock: func(m *mocks.MockGameSessionRepository) {
<<<<<<< HEAD
				session := &models.GameSession{ID: "session-123", IsActive: true}
=======
				session := &models.GameSession{ID: "session-123", IsActive: true, Status: models.GameStatusActive}
>>>>>>> a3056f06
				m.On("GetByID", ctx, "session-123").Return(session, nil)
				m.On("GetParticipants", ctx, "session-123").Return([]*models.GameParticipant{}, nil)
				m.On("AddParticipant", ctx, "session-123", "user-123", (*string)(nil)).Return(nil)
			},
		},
		{
			name:          "empty session ID",
			sessionID:     "",
			userID:        "user-123",
			characterID:   nil,
			expectedError: "session ID is required",
		},
		{
			name:          "empty user ID",
			sessionID:     "session-123",
			userID:        "",
			characterID:   nil,
			expectedError: "user ID is required",
		},
		{
			name:        "repository error",
			sessionID:   "session-123",
			userID:      "user-123",
			characterID: nil,
			setupMock: func(m *mocks.MockGameSessionRepository) {
<<<<<<< HEAD
				session := &models.GameSession{ID: "session-123", IsActive: true}
=======
				session := &models.GameSession{ID: "session-123", IsActive: true, Status: models.GameStatusActive}
>>>>>>> a3056f06
				m.On("GetByID", ctx, "session-123").Return(session, nil)
				m.On("GetParticipants", ctx, "session-123").Return([]*models.GameParticipant{}, nil)
				m.On("AddParticipant", ctx, "session-123", "user-123", (*string)(nil)).Return(errors.New("database error"))
			},
			expectedError: "database error",
		},
	}

	for _, tt := range tests {
		t.Run(tt.name, func(t *testing.T) {
			mockRepo := new(mocks.MockGameSessionRepository)
			if tt.setupMock != nil {
				tt.setupMock(mockRepo)
			}

			service := services.NewGameSessionService(mockRepo)
			err := service.JoinSession(ctx, tt.sessionID, tt.userID, tt.characterID)

			if tt.expectedError != "" {
				require.Error(t, err)
				assert.Contains(t, err.Error(), tt.expectedError)
			} else {
				require.NoError(t, err)
			}

			mockRepo.AssertExpectations(t)
		})
	}
}

func TestGameSessionService_LeaveSession(t *testing.T) {
	ctx := context.Background()

	tests := []struct {
		name          string
		sessionID     string
		userID        string
		setupMock     func(*mocks.MockGameSessionRepository)
		expectedError string
	}{
		{
			name:      "successful removal",
			sessionID: "session-123",
			userID:    "user-123",
			setupMock: func(m *mocks.MockGameSessionRepository) {
				session := &models.GameSession{
					ID:   "session-123",
					DMID: "dm-456", // Different from userID
				}
				m.On("GetByID", ctx, "session-123").Return(session, nil)
				m.On("RemoveParticipant", ctx, "session-123", "user-123").Return(nil)
			},
		},
		{
			name:      "DM cannot leave",
			sessionID: "session-123",
			userID:    "dm-123",
			setupMock: func(m *mocks.MockGameSessionRepository) {
				session := &models.GameSession{
					ID:   "session-123",
					DMID: "dm-123", // Same as userID
				}
				m.On("GetByID", ctx, "session-123").Return(session, nil)
			},
			expectedError: "dungeon master cannot leave the session",
		},
		{
			name:      "repository error",
			sessionID: "session-123",
			userID:    "user-123",
			setupMock: func(m *mocks.MockGameSessionRepository) {
				session := &models.GameSession{
					ID:   "session-123",
					DMID: "dm-456", // Different from userID
				}
				m.On("GetByID", ctx, "session-123").Return(session, nil)
				m.On("RemoveParticipant", ctx, "session-123", "user-123").Return(errors.New("database error"))
			},
			expectedError: "database error",
		},
	}

	for _, tt := range tests {
		t.Run(tt.name, func(t *testing.T) {
			mockRepo := new(mocks.MockGameSessionRepository)
			if tt.setupMock != nil {
				tt.setupMock(mockRepo)
			}

			service := services.NewGameSessionService(mockRepo)
			err := service.LeaveSession(ctx, tt.sessionID, tt.userID)

			if tt.expectedError != "" {
				require.Error(t, err)
				assert.Contains(t, err.Error(), tt.expectedError)
			} else {
				require.NoError(t, err)
			}

			mockRepo.AssertExpectations(t)
		})
	}
}

func TestGameSessionService_UpdateSession(t *testing.T) {
	ctx := context.Background()

	tests := []struct {
		name          string
		session       *models.GameSession
		setupMock     func(*mocks.MockGameSessionRepository)
		expectedError string
	}{
		{
			name: "successful update",
			session: &models.GameSession{
				ID:          "session-123",
				Name:        "Updated Session",
				Description: "Updated description",
			},
			setupMock: func(m *mocks.MockGameSessionRepository) {
				existing := &models.GameSession{
					ID:        "session-123",
					DMID:      "dm-123",
					CreatedAt: time.Now(),
				}
				m.On("GetByID", ctx, "session-123").Return(existing, nil)
				m.On("Update", ctx, mock.MatchedBy(func(s *models.GameSession) bool {
					return s.ID == "session-123" && s.Name == "Updated Session"
				})).Return(nil)
			},
		},
		{
			name: "missing session ID",
			session: &models.GameSession{
				Name: "Updated Session",
			},
			expectedError: "session ID is required",
		},
		{
			name: "repository error",
			session: &models.GameSession{
				ID:   "session-123",
				Name: "Updated Session",
			},
			setupMock: func(m *mocks.MockGameSessionRepository) {
				existing := &models.GameSession{
					ID:        "session-123",
					DMID:      "dm-123",
					CreatedAt: time.Now(),
				}
				m.On("GetByID", ctx, "session-123").Return(existing, nil)
				m.On("Update", ctx, mock.Anything).Return(errors.New("database error"))
			},
			expectedError: "database error",
		},
	}

	for _, tt := range tests {
		t.Run(tt.name, func(t *testing.T) {
			mockRepo := new(mocks.MockGameSessionRepository)
			if tt.setupMock != nil {
				tt.setupMock(mockRepo)
			}

			service := services.NewGameSessionService(mockRepo)
			err := service.UpdateSession(ctx, tt.session)

			if tt.expectedError != "" {
				require.Error(t, err)
				assert.Contains(t, err.Error(), tt.expectedError)
			} else {
				require.NoError(t, err)
			}

			mockRepo.AssertExpectations(t)
		})
	}
}

func TestGameSessionService_DeleteSession(t *testing.T) {
	ctx := context.Background()

	tests := []struct {
		name          string
		sessionID     string
		setupMock     func(*mocks.MockGameSessionRepository)
		expectedError string
	}{
		{
			name:      "successful deletion",
			sessionID: "session-123",
			setupMock: func(m *mocks.MockGameSessionRepository) {
				m.On("Delete", ctx, "session-123").Return(nil)
			},
		},
		{
			name:      "repository error",
			sessionID: "session-123",
			setupMock: func(m *mocks.MockGameSessionRepository) {
				m.On("Delete", ctx, "session-123").Return(errors.New("database error"))
			},
			expectedError: "database error",
		},
	}

	for _, tt := range tests {
		t.Run(tt.name, func(t *testing.T) {
			mockRepo := new(mocks.MockGameSessionRepository)
			if tt.setupMock != nil {
				tt.setupMock(mockRepo)
			}

			service := services.NewGameSessionService(mockRepo)
			err := service.DeleteSession(ctx, tt.sessionID)

			if tt.expectedError != "" {
				require.Error(t, err)
				assert.Contains(t, err.Error(), tt.expectedError)
			} else {
				require.NoError(t, err)
			}

			mockRepo.AssertExpectations(t)
		})
	}
}

func TestGameSessionService_GetSessionParticipants(t *testing.T) {
	ctx := context.Background()

	tests := []struct {
		name          string
		sessionID     string
		setupMock     func(*mocks.MockGameSessionRepository)
		expectedError string
		validate      func(*testing.T, []*models.GameParticipant)
	}{
		{
			name:      "successful get participants",
			sessionID: "session-123",
			setupMock: func(m *mocks.MockGameSessionRepository) {
				participants := []*models.GameParticipant{
					{
						SessionID: "session-123",
						UserID:    "dm-123",
						Role:      models.ParticipantRoleDM,
						IsOnline:  true,
						JoinedAt:  time.Now(),
					},
					{
						SessionID:   "session-123",
						UserID:      "player-123",
						CharacterID: stringPtr("char-123"),
						Role:        models.ParticipantRolePlayer,
						IsOnline:    false,
						JoinedAt:    time.Now(),
					},
				}
				m.On("GetParticipants", ctx, "session-123").Return(participants, nil)
			},
			validate: func(t *testing.T, participants []*models.GameParticipant) {
				assert.Len(t, participants, 2)
				assert.Equal(t, models.ParticipantRoleDM, participants[0].Role)
				assert.Equal(t, models.ParticipantRolePlayer, participants[1].Role)
			},
		},
		{
			name:      "repository error",
			sessionID: "session-123",
			setupMock: func(m *mocks.MockGameSessionRepository) {
				m.On("GetParticipants", ctx, "session-123").Return(nil, errors.New("database error"))
			},
			expectedError: "database error",
		},
	}

	for _, tt := range tests {
		t.Run(tt.name, func(t *testing.T) {
			mockRepo := new(mocks.MockGameSessionRepository)
			if tt.setupMock != nil {
				tt.setupMock(mockRepo)
			}

			service := services.NewGameSessionService(mockRepo)
			participants, err := service.GetSessionParticipants(ctx, tt.sessionID)

			if tt.expectedError != "" {
				require.Error(t, err)
				assert.Contains(t, err.Error(), tt.expectedError)
				assert.Nil(t, participants)
			} else {
				require.NoError(t, err)
				require.NotNil(t, participants)
				if tt.validate != nil {
					tt.validate(t, participants)
				}
			}

			mockRepo.AssertExpectations(t)
		})
	}
}

func TestGameSessionService_ValidateUserInSession(t *testing.T) {
	ctx := context.Background()

	tests := []struct {
		name          string
		sessionID     string
		userID        string
		setupMock     func(*mocks.MockGameSessionRepository)
		expectedError string
	}{
		{
			name:      "user is participant",
			sessionID: "session-123",
			userID:    "user-456",
			setupMock: func(m *mocks.MockGameSessionRepository) {
				m.On("GetParticipants", ctx, "session-123").Return([]*models.GameParticipant{
					{
						SessionID: "session-123",
						UserID:    "user-456",
						Role:      models.ParticipantRolePlayer,
					},
					{
						SessionID: "session-123",
						UserID:    "user-789",
						Role:      models.ParticipantRolePlayer,
					},
				}, nil)
			},
		},
		{
			name:      "user is DM",
			sessionID: "session-123",
			userID:    "dm-123",
			setupMock: func(m *mocks.MockGameSessionRepository) {
				// Not in participants list
				m.On("GetParticipants", ctx, "session-123").Return([]*models.GameParticipant{}, nil)
				// But is the DM
				m.On("GetByID", ctx, "session-123").Return(&models.GameSession{
					ID:   "session-123",
					DMID: "dm-123",
				}, nil)
			},
		},
		{
			name:      "user not in session",
			sessionID: "session-123",
			userID:    "user-999",
			setupMock: func(m *mocks.MockGameSessionRepository) {
				m.On("GetParticipants", ctx, "session-123").Return([]*models.GameParticipant{
					{
						SessionID: "session-123",
						UserID:    "user-456",
					},
				}, nil)
				m.On("GetByID", ctx, "session-123").Return(&models.GameSession{
					ID:   "session-123",
					DMID: "dm-123",
				}, nil)
			},
			expectedError: "user is not a participant in this session",
		},
		{
			name:      "get participants error",
			sessionID: "session-123",
			userID:    "user-123",
			setupMock: func(m *mocks.MockGameSessionRepository) {
				m.On("GetParticipants", ctx, "session-123").Return(nil, errors.New("database error"))
			},
			expectedError: "failed to get participants",
		},
		{
			name:      "session not found",
			sessionID: "nonexistent",
			userID:    "user-123",
			setupMock: func(m *mocks.MockGameSessionRepository) {
				m.On("GetParticipants", ctx, "nonexistent").Return([]*models.GameParticipant{}, nil)
				m.On("GetByID", ctx, "nonexistent").Return(nil, errors.New("not found"))
			},
			expectedError: "session not found",
		},
	}

	for _, tt := range tests {
		t.Run(tt.name, func(t *testing.T) {
			mockRepo := new(mocks.MockGameSessionRepository)
			if tt.setupMock != nil {
				tt.setupMock(mockRepo)
			}

			service := services.NewGameSessionService(mockRepo)
			err := service.ValidateUserInSession(ctx, tt.sessionID, tt.userID)

			if tt.expectedError != "" {
				require.Error(t, err)
				assert.Contains(t, err.Error(), tt.expectedError)
			} else {
				require.NoError(t, err)
			}

			mockRepo.AssertExpectations(t)
		})
	}
}

func TestGameSessionService_GetSessionsByDM(t *testing.T) {
	ctx := context.Background()
	now := time.Now()

	tests := []struct {
		name          string
		dmUserID      string
		setupMock     func(*mocks.MockGameSessionRepository)
		expected      []*models.GameSession
		expectedError string
	}{
		{
			name:     "successful retrieval",
			dmUserID: "dm-123",
			setupMock: func(m *mocks.MockGameSessionRepository) {
				m.On("GetByDMUserID", ctx, "dm-123").Return([]*models.GameSession{
					{
						ID:        "session-1",
						Name:      "Campaign 1",
						DMID:      "dm-123",
						Status:    models.GameStatusActive,
						CreatedAt: now,
					},
					{
						ID:        "session-2",
						Name:      "Campaign 2",
						DMID:      "dm-123",
						Status:    models.GameStatusPaused,
						CreatedAt: now.Add(-24 * time.Hour),
					},
				}, nil)
			},
			expected: []*models.GameSession{
				{
					ID:        "session-1",
					Name:      "Campaign 1",
					DMID:      "dm-123",
					Status:    models.GameStatusActive,
					CreatedAt: now,
				},
				{
					ID:        "session-2",
					Name:      "Campaign 2",
					DMID:      "dm-123",
					Status:    models.GameStatusPaused,
					CreatedAt: now.Add(-24 * time.Hour),
				},
			},
		},
		{
			name:     "no sessions found",
			dmUserID: "dm-456",
			setupMock: func(m *mocks.MockGameSessionRepository) {
				m.On("GetByDMUserID", ctx, "dm-456").Return([]*models.GameSession{}, nil)
			},
			expected: []*models.GameSession{},
		},
		{
			name:     "repository error",
			dmUserID: "dm-789",
			setupMock: func(m *mocks.MockGameSessionRepository) {
				m.On("GetByDMUserID", ctx, "dm-789").Return(nil, errors.New("database error"))
			},
			expectedError: "database error",
		},
	}

	for _, tt := range tests {
		t.Run(tt.name, func(t *testing.T) {
			mockRepo := new(mocks.MockGameSessionRepository)
			if tt.setupMock != nil {
				tt.setupMock(mockRepo)
			}

			service := services.NewGameSessionService(mockRepo)
			sessions, err := service.GetSessionsByDM(ctx, tt.dmUserID)

			if tt.expectedError != "" {
				require.Error(t, err)
				assert.Contains(t, err.Error(), tt.expectedError)
				assert.Nil(t, sessions)
			} else {
				require.NoError(t, err)
				assert.Equal(t, tt.expected, sessions)
			}

			mockRepo.AssertExpectations(t)
		})
	}
}

func TestGameSessionService_UpdatePlayerOnlineStatus(t *testing.T) {
	ctx := context.Background()

	tests := []struct {
		name          string
		sessionID     string
		userID        string
		isOnline      bool
		setupMock     func(*mocks.MockGameSessionRepository)
		expectedError string
	}{
		{
			name:      "set player online",
			sessionID: "session-123",
			userID:    "user-456",
			isOnline:  true,
			setupMock: func(m *mocks.MockGameSessionRepository) {
				m.On("UpdateParticipantOnlineStatus", ctx, "session-123", "user-456", true).Return(nil)
			},
		},
		{
			name:      "set player offline",
			sessionID: "session-123",
			userID:    "user-456",
			isOnline:  false,
			setupMock: func(m *mocks.MockGameSessionRepository) {
				m.On("UpdateParticipantOnlineStatus", ctx, "session-123", "user-456", false).Return(nil)
			},
		},
		{
			name:      "participant not found",
			sessionID: "session-123",
			userID:    "nonexistent",
			isOnline:  true,
			setupMock: func(m *mocks.MockGameSessionRepository) {
				m.On("UpdateParticipantOnlineStatus", ctx, "session-123", "nonexistent", true).Return(errors.New("participant not found"))
			},
			expectedError: "participant not found",
		},
	}

	for _, tt := range tests {
		t.Run(tt.name, func(t *testing.T) {
			mockRepo := new(mocks.MockGameSessionRepository)
			if tt.setupMock != nil {
				tt.setupMock(mockRepo)
			}

			service := services.NewGameSessionService(mockRepo)
			err := service.UpdatePlayerOnlineStatus(ctx, tt.sessionID, tt.userID, tt.isOnline)

			if tt.expectedError != "" {
				require.Error(t, err)
				assert.Contains(t, err.Error(), tt.expectedError)
			} else {
				require.NoError(t, err)
			}

			mockRepo.AssertExpectations(t)
		})
	}
}

// Test aliases
func TestGameSessionService_Aliases(t *testing.T) {
	ctx := context.Background()
	mockRepo := new(mocks.MockGameSessionRepository)
	service := services.NewGameSessionService(mockRepo)

	// Setup mock for all alias calls
	expectedSession := &models.GameSession{
		ID:   "session-123",
		Name: "Test Session",
	}
	mockRepo.On("GetByID", ctx, "session-123").Return(expectedSession, nil)

	// Test GetGameSession alias
	session1, err := service.GetGameSession(ctx, "session-123")
	require.NoError(t, err)
	assert.Equal(t, expectedSession, session1)

	// Test GetSession alias
	session2, err := service.GetSession(ctx, "session-123")
	require.NoError(t, err)
	assert.Equal(t, expectedSession, session2)

	mockRepo.AssertExpectations(t)
}<|MERGE_RESOLUTION|>--- conflicted
+++ resolved
@@ -217,11 +217,7 @@
 				return &s
 			}(),
 			setupMock: func(m *mocks.MockGameSessionRepository) {
-<<<<<<< HEAD
-				session := &models.GameSession{ID: "session-123", IsActive: true}
-=======
 				session := &models.GameSession{ID: "session-123", IsActive: true, Status: models.GameStatusActive}
->>>>>>> a3056f06
 				m.On("GetByID", ctx, "session-123").Return(session, nil)
 				m.On("GetParticipants", ctx, "session-123").Return([]*models.GameParticipant{}, nil)
 				m.On("AddParticipant", ctx, "session-123", "user-123", mock.Anything).Return(nil)
@@ -233,11 +229,7 @@
 			userID:      "user-123",
 			characterID: nil,
 			setupMock: func(m *mocks.MockGameSessionRepository) {
-<<<<<<< HEAD
-				session := &models.GameSession{ID: "session-123", IsActive: true}
-=======
 				session := &models.GameSession{ID: "session-123", IsActive: true, Status: models.GameStatusActive}
->>>>>>> a3056f06
 				m.On("GetByID", ctx, "session-123").Return(session, nil)
 				m.On("GetParticipants", ctx, "session-123").Return([]*models.GameParticipant{}, nil)
 				m.On("AddParticipant", ctx, "session-123", "user-123", (*string)(nil)).Return(nil)
@@ -263,11 +255,7 @@
 			userID:      "user-123",
 			characterID: nil,
 			setupMock: func(m *mocks.MockGameSessionRepository) {
-<<<<<<< HEAD
-				session := &models.GameSession{ID: "session-123", IsActive: true}
-=======
 				session := &models.GameSession{ID: "session-123", IsActive: true, Status: models.GameStatusActive}
->>>>>>> a3056f06
 				m.On("GetByID", ctx, "session-123").Return(session, nil)
 				m.On("GetParticipants", ctx, "session-123").Return([]*models.GameParticipant{}, nil)
 				m.On("AddParticipant", ctx, "session-123", "user-123", (*string)(nil)).Return(errors.New("database error"))
