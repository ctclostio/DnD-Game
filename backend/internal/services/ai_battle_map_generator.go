package services

import (
	"context"
	"encoding/json"
	"fmt"
	"math/rand"
	"strings"

	"github.com/google/uuid"
	"github.com/your-username/dnd-game/backend/internal/models"
	"github.com/your-username/dnd-game/backend/pkg/logger"
)

type AIBattleMapGenerator struct {
	llmProvider LLMProvider
	config      *AIConfig
	logger      *logger.LoggerV2
}

func NewAIBattleMapGenerator(provider LLMProvider, config *AIConfig, log *logger.LoggerV2) *AIBattleMapGenerator {
	return &AIBattleMapGenerator{
		llmProvider: provider,
		config:      config,
		logger:      log,
	}
}

// GenerateBattleMap creates a tactical map based on location description
func (abmg *AIBattleMapGenerator) GenerateBattleMap(ctx context.Context, req models.GenerateBattleMapRequest) (*models.BattleMap, error) {
	if !abmg.config.Enabled {
		return abmg.generateDefaultBattleMap(req), nil
	}

	// Determine grid size based on desired size
	gridX, gridY := abmg.determineGridSize(req.DesiredSize)

	prompt := abmg.buildBattleMapPrompt(req, gridX, gridY)

	systemPrompt := "You are an expert D&D 5e battle map designer. Create tactical, balanced maps that enhance combat encounters with interesting terrain features, cover, and environmental elements. Your response must be valid JSON."

	response, err := abmg.llmProvider.GenerateCompletion(ctx, prompt, systemPrompt)
	if err != nil {
<<<<<<< HEAD
		logger.WithContext(ctx).
			WithError(err).
			Error().
			Msg("Error generating battle map")
=======
		abmg.logger.WithContext(ctx).
				Error().
				Err(err).
				Str("location", req.LocationDescription).
				Str("map_type", req.MapType).
				Msg("Error generating AI battle map")
>>>>>>> 21717624
		return abmg.generateDefaultBattleMap(req), nil
	}

	var generatedMap GeneratedBattleMap
	if err := json.Unmarshal([]byte(response), &generatedMap); err != nil {
<<<<<<< HEAD
		logger.WithContext(ctx).
			WithError(err).
			Error().
			Msg("Error parsing battle map response")
=======
		abmg.logger.WithContext(ctx).
				Error().
				Err(err).
				Str("response_length", fmt.Sprintf("%d", len(response))).
				Msg("Error parsing AI battle map response")
>>>>>>> 21717624
		return abmg.generateDefaultBattleMap(req), nil
	}

	// Convert to database model
	return abmg.convertToBattleMap(generatedMap, req, gridX, gridY), nil
}

func (abmg *AIBattleMapGenerator) buildBattleMapPrompt(req models.GenerateBattleMapRequest, gridX, gridY int) string {
	return fmt.Sprintf(`Generate a tactical battle map based on this location:

Location Description: %s
Map Type: %s
Grid Size: %d x %d
Include Hazards: %v
Terrain Complexity: %s

Create a battle map with:
1. Terrain features that match the location description
2. Strategic cover positions and obstacles
3. Interesting tactical elements
4. Clear spawn points for both parties and enemies
5. Environmental hazards if requested
6. Tactical advice for running combat

Format the response as JSON:
{
  "terrain_features": [
    {
      "type": "wall/pillar/tree/water/elevation/etc",
      "position": {"x": 0, "y": 0},
      "size": {"width": 1, "height": 1},
      "properties": ["blocks_movement", "blocks_sight", "difficult_terrain", "provides_cover"]
    }
  ],
  "obstacle_positions": [
    {
      "type": "boulder/crate/rubble/furniture",
      "position": {"x": 0, "y": 0},
      "provides_cover": "half/three_quarters/full"
    }
  ],
  "cover_positions": [
    {
      "position": {"x": 0, "y": 0},
      "cover_type": "half/three_quarters/full",
      "direction": "north/south/east/west/all"
    }
  ],
  "hazard_zones": [
    {
      "type": "fire/acid/spike_pit/magical",
      "area": [{"x": 0, "y": 0}],
      "damage_type": "fire/acid/piercing/etc",
      "damage_dice": "2d6",
      "save_dc": 13,
      "save_type": "dexterity/constitution"
    }
  ],
  "spawn_points": {
    "party": [{"x": 0, "y": 0, "note": "Safe starting position"}],
    "enemies": [{"x": 0, "y": 0, "note": "Ambush position with cover"}]
  },
  "tactical_notes": [
    {
      "position": {"x": 0, "y": 0},
      "note": "High ground provides advantage on ranged attacks",
      "importance": "high"
    }
  ],
  "visual_theme": "dungeon_stone/forest_glade/urban_street/etc",
  "lighting_conditions": "bright/dim/darkness",
  "environmental_effects": ["fog", "rain", "wind"]
}`,
		req.LocationDescription,
		req.MapType,
		gridX, gridY,
		req.IncludeHazards,
		req.TerrainComplexity)
}

func (abmg *AIBattleMapGenerator) determineGridSize(desiredSize string) (int, int) {
	switch desiredSize {
	case "small":
		return 15, 15
	case "large":
		return 30, 30
	case "huge":
		return 40, 40
	default: // medium
		return 20, 20
	}
}

func (abmg *AIBattleMapGenerator) convertToBattleMap(generated GeneratedBattleMap, req models.GenerateBattleMapRequest, gridX, gridY int) *models.BattleMap {
	terrainJSON, _ := json.Marshal(generated.TerrainFeatures)
	obstaclesJSON, _ := json.Marshal(generated.ObstaclePositions)
	coverJSON, _ := json.Marshal(generated.CoverPositions)
	hazardsJSON, _ := json.Marshal(generated.HazardZones)
	spawnJSON, _ := json.Marshal(generated.SpawnPoints)
	notesJSON, _ := json.Marshal(generated.TacticalNotes)

	mapType := req.MapType
	if mapType == "" {
		mapType = abmg.inferMapType(req.LocationDescription)
	}

	return &models.BattleMap{
		ID:                  uuid.New(),
		LocationDescription: req.LocationDescription,
		MapType:             mapType,
		GridSizeX:           gridX,
		GridSizeY:           gridY,
		TerrainFeatures:     models.JSONB(terrainJSON),
		ObstaclePositions:   models.JSONB(obstaclesJSON),
		CoverPositions:      models.JSONB(coverJSON),
		HazardZones:         models.JSONB(hazardsJSON),
		SpawnPoints:         models.JSONB(spawnJSON),
		TacticalNotes:       models.JSONB(notesJSON),
		VisualTheme:         generated.VisualTheme,
	}
}

func (abmg *AIBattleMapGenerator) inferMapType(description string) string {
	desc := strings.ToLower(description)

	if strings.Contains(desc, "dungeon") || strings.Contains(desc, "cave") || strings.Contains(desc, "underground") {
		return "dungeon"
	} else if strings.Contains(desc, "forest") || strings.Contains(desc, "outdoor") || strings.Contains(desc, "field") {
		return "outdoor"
	} else if strings.Contains(desc, "city") || strings.Contains(desc, "street") || strings.Contains(desc, "tavern") {
		return "urban"
	}

	return "special"
}

func (abmg *AIBattleMapGenerator) generateDefaultBattleMap(req models.GenerateBattleMapRequest) *models.BattleMap {
	gridX, gridY := abmg.determineGridSize(req.DesiredSize)

	// Generate some basic terrain features
	var terrainFeatures []models.BattleMapTerrainFeature

	// Add some walls or trees based on map type
	if req.MapType == "dungeon" {
		// Add walls around the edges
		for x := 0; x < gridX; x++ {
			terrainFeatures = append(terrainFeatures,
				models.BattleMapTerrainFeature{
					Type:       "wall",
					Position:   models.Position{X: x, Y: 0},
					Size:       models.Size{Width: 1, Height: 1},
					Properties: []string{"blocks_movement", "blocks_sight"},
				},
				models.BattleMapTerrainFeature{
					Type:       "wall",
					Position:   models.Position{X: x, Y: gridY - 1},
					Size:       models.Size{Width: 1, Height: 1},
					Properties: []string{"blocks_movement", "blocks_sight"},
				},
			)
		}
	} else if req.MapType == "outdoor" {
		// Add some trees
		for i := 0; i < 5; i++ {
			terrainFeatures = append(terrainFeatures, models.BattleMapTerrainFeature{
				Type:       "tree",
				Position:   models.Position{X: rand.Intn(gridX), Y: rand.Intn(gridY)},
				Size:       models.Size{Width: 1, Height: 1},
				Properties: []string{"blocks_movement", "provides_cover"},
			})
		}
	}

	// Add some cover positions
	var coverPositions []map[string]interface{}
	for i := 0; i < 3; i++ {
		coverPositions = append(coverPositions, map[string]interface{}{
			"position":   models.Position{X: rand.Intn(gridX), Y: rand.Intn(gridY)},
			"cover_type": "half",
			"direction":  "all",
		})
	}

	// Basic spawn points
	spawnPoints := map[string][]map[string]interface{}{
		"party": {
			{
				"x":    2,
				"y":    gridY / 2,
				"note": "Starting position",
			},
		},
		"enemies": {
			{
				"x":    gridX - 3,
				"y":    gridY / 2,
				"note": "Enemy starting position",
			},
		},
	}

	terrainJSON, _ := json.Marshal(terrainFeatures)
	coverJSON, _ := json.Marshal(coverPositions)
	spawnJSON, _ := json.Marshal(spawnPoints)

	return &models.BattleMap{
		ID:                  uuid.New(),
		LocationDescription: req.LocationDescription,
		MapType:             req.MapType,
		GridSizeX:           gridX,
		GridSizeY:           gridY,
		TerrainFeatures:     models.JSONB(terrainJSON),
		ObstaclePositions:   models.JSONB(`[]`),
		CoverPositions:      models.JSONB(coverJSON),
		HazardZones:         models.JSONB(`[]`),
		SpawnPoints:         models.JSONB(spawnJSON),
		TacticalNotes:       models.JSONB(`[]`),
		VisualTheme:         "default",
	}
}

// GeneratedBattleMap represents the AI-generated battle map structure
type GeneratedBattleMap struct {
	TerrainFeatures      []models.BattleMapTerrainFeature `json:"terrain_features"`
	ObstaclePositions    []ObstaclePosition               `json:"obstacle_positions"`
	CoverPositions       []CoverPosition                  `json:"cover_positions"`
	HazardZones          []models.HazardZone              `json:"hazard_zones"`
	SpawnPoints          map[string][]SpawnPoint          `json:"spawn_points"`
	TacticalNotes        []models.TacticalNote            `json:"tactical_notes"`
	VisualTheme          string                           `json:"visual_theme"`
	LightingConditions   string                           `json:"lighting_conditions"`
	EnvironmentalEffects []string                         `json:"environmental_effects"`
}

type ObstaclePosition struct {
	Type          string          `json:"type"`
	Position      models.Position `json:"position"`
	ProvidesCover string          `json:"provides_cover"`
}

type CoverPosition struct {
	Position  models.Position `json:"position"`
	CoverType string          `json:"cover_type"`
	Direction string          `json:"direction"`
}

type SpawnPoint struct {
	X    int    `json:"x"`
	Y    int    `json:"y"`
	Note string `json:"note"`
}<|MERGE_RESOLUTION|>--- conflicted
+++ resolved
@@ -41,36 +41,22 @@
 
 	response, err := abmg.llmProvider.GenerateCompletion(ctx, prompt, systemPrompt)
 	if err != nil {
-<<<<<<< HEAD
-		logger.WithContext(ctx).
-			WithError(err).
+		abmg.logger.WithContext(ctx).
 			Error().
-			Msg("Error generating battle map")
-=======
-		abmg.logger.WithContext(ctx).
-				Error().
-				Err(err).
-				Str("location", req.LocationDescription).
-				Str("map_type", req.MapType).
-				Msg("Error generating AI battle map")
->>>>>>> 21717624
+			Err(err).
+			Str("location", req.LocationDescription).
+			Str("map_type", req.MapType).
+			Msg("Error generating AI battle map")
 		return abmg.generateDefaultBattleMap(req), nil
 	}
 
 	var generatedMap GeneratedBattleMap
 	if err := json.Unmarshal([]byte(response), &generatedMap); err != nil {
-<<<<<<< HEAD
-		logger.WithContext(ctx).
-			WithError(err).
+		abmg.logger.WithContext(ctx).
 			Error().
-			Msg("Error parsing battle map response")
-=======
-		abmg.logger.WithContext(ctx).
-				Error().
-				Err(err).
-				Str("response_length", fmt.Sprintf("%d", len(response))).
-				Msg("Error parsing AI battle map response")
->>>>>>> 21717624
+			Err(err).
+			Str("response_length", fmt.Sprintf("%d", len(response))).
+			Msg("Error parsing AI battle map response")
 		return abmg.generateDefaultBattleMap(req), nil
 	}
 
