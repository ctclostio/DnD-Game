package middleware

import (
	"fmt"
	"net/http"
	"runtime"
	"runtime/debug"

	"github.com/your-username/dnd-game/backend/pkg/logger"
)

// Recovery middleware recovers from panics and returns a 500 error
<<<<<<< HEAD
func Recovery(log *logger.Logger) func(http.Handler) http.Handler {
=======
func Recovery(log *logger.LoggerV2) func(http.Handler) http.Handler {
>>>>>>> 21717624
	return func(next http.Handler) http.Handler {
		return http.HandlerFunc(func(w http.ResponseWriter, r *http.Request) {
			defer func() {
				if err := recover(); err != nil {
<<<<<<< HEAD
					// Log the error and stack trace
					if log != nil {
						log.WithContext(r.Context()).
							WithFields(map[string]interface{}{
								"panic":       err,
								"stack_trace": string(debug.Stack()),
							}).
							Error().
							Msg("Panic recovered")
					} else {
						logger.Error().
							Str("panic", fmt.Sprint(err)).
							Str("stack_trace", string(debug.Stack())).
							Msg("Panic recovered")
=======
					// Log the error with context and stack trace
					if log != nil {
						log.WithContext(r.Context()).
							Error().
							Interface("panic", err).
							Str("method", r.Method).
							Str("path", r.URL.Path).
							Str("stack_trace", string(debug.Stack())).
							Msg("Panic recovered in HTTP handler")
>>>>>>> 21717624
					}

					// Return 500 Internal Server Error
					w.Header().Set("Content-Type", "application/json")
					w.WriteHeader(http.StatusInternalServerError)

					// Send a generic error message (don't expose internal details)
					fmt.Fprintf(w, `{"error":"Internal server error"}`)
				}
			}()

			next.ServeHTTP(w, r)
		})
	}
}

// RecoveryConfig allows custom error handling
type RecoveryConfig struct {
<<<<<<< HEAD
	Logger       *log.Logger
	PrintStack   bool
	StackSize    int
	ErrorHandler func(w http.ResponseWriter, r *http.Request, err interface{})
=======
	Logger        *logger.LoggerV2
	PrintStack    bool
	StackSize     int
	ErrorHandler  func(w http.ResponseWriter, r *http.Request, err interface{})
>>>>>>> 21717624
}

// RecoveryWithConfig creates a recovery middleware with custom configuration
func RecoveryWithConfig(config RecoveryConfig) func(http.Handler) http.Handler {
	// Set defaults
	if config.StackSize == 0 {
		config.StackSize = 4 << 10 // 4KB
	}

	return func(next http.Handler) http.Handler {
		return http.HandlerFunc(func(w http.ResponseWriter, r *http.Request) {
			defer func() {
				if err := recover(); err != nil {
					// Get stack trace
					stack := make([]byte, config.StackSize)
					length := runtime.Stack(stack, config.PrintStack)
					stack = stack[:length]
<<<<<<< HEAD

					// Log the error
					if config.Logger != nil {
						config.Logger.Printf("Panic recovered: %v\nRequest: %s %s\nStack trace:\n%s",
							err, r.Method, r.URL.Path, stack)
=======
					
					// Log the error with structured logging
					if config.Logger != nil {
						config.Logger.WithContext(r.Context()).
							Error().
							Interface("panic", err).
							Str("method", r.Method).
							Str("path", r.URL.Path).
							Str("remote_addr", r.RemoteAddr).
							Str("user_agent", r.UserAgent()).
							Str("stack_trace", string(stack)).
							Bool("full_stack", config.PrintStack).
							Msg("Panic recovered in HTTP handler")
>>>>>>> 21717624
					}

					// Handle the error
					if config.ErrorHandler != nil {
						config.ErrorHandler(w, r, err)
					} else {
						// Default error handling
						w.Header().Set("Content-Type", "application/json")
						w.WriteHeader(http.StatusInternalServerError)
						fmt.Fprintf(w, `{"error":"Internal server error"}`)
					}
				}
			}()

			next.ServeHTTP(w, r)
		})
	}
}<|MERGE_RESOLUTION|>--- conflicted
+++ resolved
@@ -10,31 +10,11 @@
 )
 
 // Recovery middleware recovers from panics and returns a 500 error
-<<<<<<< HEAD
-func Recovery(log *logger.Logger) func(http.Handler) http.Handler {
-=======
 func Recovery(log *logger.LoggerV2) func(http.Handler) http.Handler {
->>>>>>> 21717624
 	return func(next http.Handler) http.Handler {
 		return http.HandlerFunc(func(w http.ResponseWriter, r *http.Request) {
 			defer func() {
 				if err := recover(); err != nil {
-<<<<<<< HEAD
-					// Log the error and stack trace
-					if log != nil {
-						log.WithContext(r.Context()).
-							WithFields(map[string]interface{}{
-								"panic":       err,
-								"stack_trace": string(debug.Stack()),
-							}).
-							Error().
-							Msg("Panic recovered")
-					} else {
-						logger.Error().
-							Str("panic", fmt.Sprint(err)).
-							Str("stack_trace", string(debug.Stack())).
-							Msg("Panic recovered")
-=======
 					// Log the error with context and stack trace
 					if log != nil {
 						log.WithContext(r.Context()).
@@ -44,7 +24,6 @@
 							Str("path", r.URL.Path).
 							Str("stack_trace", string(debug.Stack())).
 							Msg("Panic recovered in HTTP handler")
->>>>>>> 21717624
 					}
 
 					// Return 500 Internal Server Error
@@ -63,17 +42,10 @@
 
 // RecoveryConfig allows custom error handling
 type RecoveryConfig struct {
-<<<<<<< HEAD
-	Logger       *log.Logger
+	Logger       *logger.LoggerV2
 	PrintStack   bool
 	StackSize    int
 	ErrorHandler func(w http.ResponseWriter, r *http.Request, err interface{})
-=======
-	Logger        *logger.LoggerV2
-	PrintStack    bool
-	StackSize     int
-	ErrorHandler  func(w http.ResponseWriter, r *http.Request, err interface{})
->>>>>>> 21717624
 }
 
 // RecoveryWithConfig creates a recovery middleware with custom configuration
@@ -91,14 +63,7 @@
 					stack := make([]byte, config.StackSize)
 					length := runtime.Stack(stack, config.PrintStack)
 					stack = stack[:length]
-<<<<<<< HEAD
 
-					// Log the error
-					if config.Logger != nil {
-						config.Logger.Printf("Panic recovered: %v\nRequest: %s %s\nStack trace:\n%s",
-							err, r.Method, r.URL.Path, stack)
-=======
-					
 					// Log the error with structured logging
 					if config.Logger != nil {
 						config.Logger.WithContext(r.Context()).
@@ -111,7 +76,6 @@
 							Str("stack_trace", string(stack)).
 							Bool("full_stack", config.PrintStack).
 							Msg("Panic recovered in HTTP handler")
->>>>>>> 21717624
 					}
 
 					// Handle the error
