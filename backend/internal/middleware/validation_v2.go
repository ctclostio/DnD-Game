package middleware

import (
	"context"
	"encoding/json"
	"net/http"
	"reflect"
	"regexp"
	"strings"

	"github.com/ctclostio/DnD-Game/backend/pkg/errors"
	"github.com/ctclostio/DnD-Game/backend/pkg/response"
	"github.com/go-playground/validator/v10"
)

<<<<<<< HEAD
// ValidationMiddlewareV2 provides enhanced request validation.
=======
type contextKey string

const validatedRequestKey contextKey = "validated_request"

// ValidationMiddlewareV2 provides enhanced request validation
>>>>>>> 921625b1
type ValidationMiddlewareV2 struct {
	validator *validator.Validate
}

// NewValidationMiddlewareV2 creates a new validation middleware.
func NewValidationMiddlewareV2() *ValidationMiddlewareV2 {
	v := validator.New()

	// Register custom tag name function
	v.RegisterTagNameFunc(func(fld reflect.StructField) string {
		name := strings.SplitN(fld.Tag.Get("json"), ",", 2)[0]
		if name == "-" {
			return ""
		}
		return name
	})

	// Register custom validators
	registerCustomValidators(v)

	return &ValidationMiddlewareV2{
		validator: v,
	}
}

// ValidateRequest validates a request against a struct type.
func (vm *ValidationMiddlewareV2) ValidateRequest(structType interface{}) func(http.Handler) http.Handler {
	return func(next http.Handler) http.Handler {
		return http.HandlerFunc(func(w http.ResponseWriter, r *http.Request) {
			// Only validate for methods with body
			if r.Method != http.MethodPost && r.Method != http.MethodPut && r.Method != http.MethodPatch {
				next.ServeHTTP(w, r)
				return
			}

			// Create new instance of the struct type
			reqType := reflect.TypeOf(structType)
			if reqType.Kind() == reflect.Ptr {
				reqType = reqType.Elem()
			}
			reqValue := reflect.New(reqType)
			req := reqValue.Interface()

			// Decode JSON body
			if err := json.NewDecoder(r.Body).Decode(req); err != nil {
				response.BadRequest(w, r, "Invalid JSON in request body")
				return
			}

			// Validate struct
			if err := vm.validator.Struct(req); err != nil {
				// Convert validation errors to our format
				validationErrors := vm.formatValidationErrors(err)
				response.ValidationError(w, r, validationErrors)
				return
			}

			// Store validated request in context for handler use
			ctx := context.WithValue(r.Context(), validatedRequestKey, req)
			r = r.WithContext(ctx)

			next.ServeHTTP(w, r)
		})
	}
}

// formatValidationErrors converts validator errors to our ValidationErrors format.
func (vm *ValidationMiddlewareV2) formatValidationErrors(err error) *errors.ValidationErrors {
	validationErrors := &errors.ValidationErrors{}

	if errs, ok := err.(validator.ValidationErrors); ok {
		for _, e := range errs {
			field := e.Field()
			tag := e.Tag()
			param := e.Param()

			// Generate user-friendly error message
			message := vm.getErrorMessage(field, tag, param, e.Value())
			validationErrors.Add(field, message)
		}
	}

	return validationErrors
}

// getErrorMessage generates user-friendly validation error messages.
func (vm *ValidationMiddlewareV2) getErrorMessage(field, tag, param string, value interface{}) string {
	switch tag {
	case "required":
		return field + " is required"
	case "min":
		return field + " must be at least " + param
	case "max":
		return field + " must be at most " + param
	case "len":
		return field + " must be exactly " + param + " characters"
	case "email":
		return field + " must be a valid email address"
	case "url":
		return field + " must be a valid URL"
	case "oneof":
		return field + " must be one of: " + param
	case "gt":
		return field + " must be greater than " + param
	case "gte":
		return field + " must be greater than or equal to " + param
	case "lt":
		return field + " must be less than " + param
	case "lte":
		return field + " must be less than or equal to " + param
	case "eqfield":
		return field + " must equal " + param
	case "nefield":
		return field + " must not equal " + param
	case "alpha":
		return field + " must contain only letters"
	case "alphanum":
		return field + " must contain only letters and numbers"
	case "numeric":
		return field + " must be a valid number"
	case "hexadecimal":
		return field + " must be a valid hexadecimal"
	case "uuid":
		return field + " must be a valid UUID"
	case "uuid4":
		return field + " must be a valid UUID v4"
	case "rgb":
		return field + " must be a valid RGB color"
	case "rgba":
		return field + " must be a valid RGBA color"
	case "hsl":
		return field + " must be a valid HSL color"
	case "hsla":
		return field + " must be a valid HSLA color"
	case "json":
		return field + " must be valid JSON"
	case "lowercase":
		return field + " must be lowercase"
	case "uppercase":
		return field + " must be uppercase"
	case "datetime":
		return field + " must be a valid datetime"

	// D&D specific validators
	case "dnd_ability_score":
		return field + " must be between 3 and 20"
	case "dnd_level":
		return field + " must be between 1 and 20"
	case "dnd_alignment":
		return field + " must be a valid D&D alignment"
	case "dnd_dice_notation":
		return field + " must be valid dice notation (e.g., 2d6+3)"
	case "dnd_skill":
		return field + " must be a valid D&D skill"
	case "dnd_ability":
		return field + " must be a valid D&D ability (str, dex, con, int, wis, cha)"

	default:
		return field + " failed " + tag + " validation"
	}
}

// registerCustomValidators registers D&D-specific validators.
func registerCustomValidators(v *validator.Validate) {
	// D&D ability score (3-20)
	_ = v.RegisterValidation("dnd_ability_score", func(fl validator.FieldLevel) bool {
		if value, ok := fl.Field().Interface().(int); ok {
			return value >= 3 && value <= 20
		}
		return false
	})

	// D&D level (1-20)
	_ = v.RegisterValidation("dnd_level", func(fl validator.FieldLevel) bool {
		if value, ok := fl.Field().Interface().(int); ok {
			return value >= 1 && value <= 20
		}
		return false
	})

	// D&D alignment
	_ = v.RegisterValidation("dnd_alignment", func(fl validator.FieldLevel) bool {
		validAlignments := map[string]bool{
			"lawful good":     true,
			"neutral good":    true,
			"chaotic good":    true,
			"lawful neutral":  true,
			"true neutral":    true,
			"chaotic neutral": true,
			"lawful evil":     true,
			"neutral evil":    true,
			"chaotic evil":    true,
		}

		if value, ok := fl.Field().Interface().(string); ok {
			return validAlignments[strings.ToLower(value)]
		}
		return false
	})

	// D&D dice notation (e.g., 2d6+3)
	_ = v.RegisterValidation("dnd_dice_notation", func(fl validator.FieldLevel) bool {
		if value, ok := fl.Field().Interface().(string); ok {
			// Simple regex for dice notation
			pattern := `^\d+d\d+([+-]\d+)?$`
			return regexp.MustCompile(pattern).MatchString(value)
		}
		return false
	})

	// D&D skill
	_ = v.RegisterValidation("dnd_skill", func(fl validator.FieldLevel) bool {
		validSkills := map[string]bool{
			"acrobatics":      true,
			"animal handling": true,
			"arcana":          true,
			"athletics":       true,
			"deception":       true,
			"history":         true,
			"insight":         true,
			"intimidation":    true,
			"investigation":   true,
			"medicine":        true,
			"nature":          true,
			"perception":      true,
			"performance":     true,
			"persuasion":      true,
			"religion":        true,
			"sleight of hand": true,
			"stealth":         true,
			"survival":        true,
		}

		if value, ok := fl.Field().Interface().(string); ok {
			return validSkills[strings.ToLower(value)]
		}
		return false
	})

	// D&D ability
	_ = v.RegisterValidation("dnd_ability", func(fl validator.FieldLevel) bool {
		validAbilities := map[string]bool{
			"strength":     true,
			"str":          true,
			"dexterity":    true,
			"dex":          true,
			"constitution": true,
			"con":          true,
			"intelligence": true,
			"int":          true,
			"wisdom":       true,
			"wis":          true,
			"charisma":     true,
			"cha":          true,
		}

		if value, ok := fl.Field().Interface().(string); ok {
			return validAbilities[strings.ToLower(value)]
		}
		return false
	})
}

// GetValidatedRequest retrieves the validated request from context.
func GetValidatedRequest[T any](r *http.Request) (T, error) {
	var zero T

	val := r.Context().Value(validatedRequestKey)
	if val == nil {
		return zero, errors.NewInternalError("No validated request in context", nil)
	}

	typed, ok := val.(T)
	if !ok {
		// Try pointer type
		if ptr, ok := val.(*T); ok {
			return *ptr, nil
		}
		return zero, errors.NewInternalError("Invalid request type in context", nil)
	}

	return typed, nil
}

// Example usage with struct tags:
/*
type CreateCharacterRequest struct {
    Name       string `json:"name" validate:"required,min=1,max=50"`
    Race       string `json:"race" validate:"required"`
    Class      string `json:"class" validate:"required"`
    Level      int    `json:"level" validate:"required,dnd_level"`
    Alignment  string `json:"alignment" validate:"required,dnd_alignment"`
    Attributes struct {
        Strength     int `json:"strength" validate:"required,dnd_ability_score"`
        Dexterity    int `json:"dexterity" validate:"required,dnd_ability_score"`
        Constitution int `json:"constitution" validate:"required,dnd_ability_score"`
        Intelligence int `json:"intelligence" validate:"required,dnd_ability_score"`
        Wisdom       int `json:"wisdom" validate:"required,dnd_ability_score"`
        Charisma     int `json:"charisma" validate:"required,dnd_ability_score"`
    } `json:"attributes" validate:"required"`
}
*/<|MERGE_RESOLUTION|>--- conflicted
+++ resolved
@@ -13,15 +13,11 @@
 	"github.com/go-playground/validator/v10"
 )
 
-<<<<<<< HEAD
+type contextKey string
+
+const validatedRequestKey contextKey = "validated_request"
+
 // ValidationMiddlewareV2 provides enhanced request validation.
-=======
-type contextKey string
-
-const validatedRequestKey contextKey = "validated_request"
-
-// ValidationMiddlewareV2 provides enhanced request validation
->>>>>>> 921625b1
 type ValidationMiddlewareV2 struct {
 	validator *validator.Validate
 }
