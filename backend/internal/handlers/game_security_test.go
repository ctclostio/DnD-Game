--- conflicted
+++ resolved
@@ -8,14 +8,14 @@
 	"net/http/httptest"
 	"testing"
 
-	"github.com/gorilla/mux"
-	"github.com/stretchr/testify/assert"
-	"github.com/stretchr/testify/require"
 	"github.com/ctclostio/DnD-Game/backend/internal/auth"
 	"github.com/ctclostio/DnD-Game/backend/internal/handlers"
 	"github.com/ctclostio/DnD-Game/backend/internal/models"
 	"github.com/ctclostio/DnD-Game/backend/internal/services"
 	"github.com/ctclostio/DnD-Game/backend/internal/testutil"
+	"github.com/gorilla/mux"
+	"github.com/stretchr/testify/assert"
+	"github.com/stretchr/testify/require"
 )
 
 func TestGameSessionSecurity(t *testing.T) {
@@ -73,7 +73,7 @@
 			"character_id": char1.ID,
 		}
 		jsonBody, _ := json.Marshal(body)
-		
+
 		req := httptest.NewRequest("POST", "/api/v1/game/sessions/"+session.ID+"/join", bytes.NewBuffer(jsonBody))
 		req.Header.Set("Content-Type", "application/json")
 		claims := &auth.Claims{
@@ -84,20 +84,20 @@
 		}
 		req = req.WithContext(context.WithValue(req.Context(), auth.UserContextKey, claims))
 		req = mux.SetURLVars(req, map[string]string{"id": session.ID})
-		
+
 		rr := httptest.NewRecorder()
 		h.JoinGameSession(rr, req)
-		
+
 		// Verify player1 joined successfully
 		require.Equal(t, http.StatusOK, rr.Code, "Player1 should be able to join initially")
-		
+
 		// Now run the security tests
 		t.Run("Cannot join twice", func(t *testing.T) {
 			body := map[string]interface{}{
 				"character_id": char1.ID,
 			}
 			jsonBody, _ := json.Marshal(body)
-			
+
 			req := httptest.NewRequest("POST", "/api/v1/game/sessions/"+session.ID+"/join", bytes.NewBuffer(jsonBody))
 			req.Header.Set("Content-Type", "application/json")
 			claims := &auth.Claims{
@@ -108,16 +108,16 @@
 			}
 			req = req.WithContext(context.WithValue(req.Context(), auth.UserContextKey, claims))
 			req = mux.SetURLVars(req, map[string]string{"id": session.ID})
-			
+
 			rr := httptest.NewRecorder()
 			h.JoinGameSession(rr, req)
-			
+
 			assert.Equal(t, http.StatusBadRequest, rr.Code)
-			
+
 			// Debug: print the response body
 			bodyBytes := rr.Body.Bytes()
 			t.Logf("Response body: %s", string(bodyBytes))
-			
+
 			var response map[string]interface{}
 			err := json.Unmarshal(bodyBytes, &response)
 			if err != nil {
@@ -129,7 +129,7 @@
 			require.True(t, ok, "Expected error object in response")
 			assert.Contains(t, errorObj["message"], "already in this session")
 		})
-		
+
 		// Continue with other tests
 		tests := []struct {
 			name           string
@@ -147,18 +147,12 @@
 				expectedError:  "don't own this character",
 			},
 			{
-<<<<<<< HEAD
-				name:           "Cannot join with high level character",
-				userID:         player3.ID,
-				characterID:    charHighLevel.ID,
-=======
 				name:        "Cannot join with high level character",
 				userID:      player1.ID,
 				characterID: charHighLevel.ID,
 				setupFunc: func() {
 					_ = svc.GameSessions.LeaveSession(ctx, session.ID, player1.ID)
 				},
->>>>>>> 3753c642
 				expectedStatus: http.StatusBadRequest,
 				expectedError:  "exceeds session limit",
 			},
@@ -216,17 +210,10 @@
 					var response map[string]interface{}
 					err := json.NewDecoder(rr.Body).Decode(&response)
 					require.NoError(t, err)
-<<<<<<< HEAD
-					// The error message is nested in response.error.message
-					errorObj, ok := response["error"].(map[string]interface{})
-					require.True(t, ok, "Expected error object in response")
-					assert.Contains(t, errorObj["message"], tt.expectedError)
-=======
 
 					errMap, ok := response["error"].(map[string]interface{})
 					require.True(t, ok)
 					assert.Contains(t, errMap["message"], tt.expectedError)
->>>>>>> 3753c642
 				}
 			})
 		}
@@ -363,17 +350,10 @@
 					var response map[string]interface{}
 					err := json.NewDecoder(rr.Body).Decode(&response)
 					require.NoError(t, err)
-<<<<<<< HEAD
-					// The error message is nested in response.error.message
-					errorObj, ok := response["error"].(map[string]interface{})
-					require.True(t, ok, "Expected error object in response")
-					assert.Contains(t, errorObj["message"], tt.expectedError)
-=======
 
 					errMap, ok := response["error"].(map[string]interface{})
 					require.True(t, ok)
 					assert.Contains(t, errMap["message"], tt.expectedError)
->>>>>>> 3753c642
 				}
 			})
 		}
@@ -384,29 +364,19 @@
 		inactiveSession := &models.GameSession{
 			DMID:     dm.ID,
 			Name:     "Inactive Session",
-<<<<<<< HEAD
-=======
 			Status:   models.GameStatusActive,
 			IsActive: false,
->>>>>>> 3753c642
 		}
 		err := svc.GameSessions.CreateSession(ctx, inactiveSession)
 		require.NoError(t, err)
-		
+
 		// Update session to be inactive (CreateSession sets it to active by default)
 		inactiveSession.IsActive = false
 		err = testCtx.Repos.GameSessions.Update(ctx, inactiveSession)
 		require.NoError(t, err)
 
 		// Try to join inactive session
-<<<<<<< HEAD
-		body := map[string]interface{}{}
-		jsonBody, _ := json.Marshal(body)
-		req := httptest.NewRequest("POST", "/api/v1/game/sessions/"+inactiveSession.ID+"/join", bytes.NewBuffer(jsonBody))
-		req.Header.Set("Content-Type", "application/json")
-=======
 		req := httptest.NewRequest("POST", "/api/v1/game/sessions/"+inactiveSession.ID+"/join", bytes.NewBufferString("{}"))
->>>>>>> 3753c642
 		// Create user claims and add to context
 		claims := &auth.Claims{
 			UserID:   player1.ID,
@@ -422,18 +392,10 @@
 
 		assert.Equal(t, http.StatusBadRequest, rr.Code)
 		var response map[string]interface{}
-<<<<<<< HEAD
-		_ = json.NewDecoder(rr.Body).Decode(&response)
-		// The error message is nested in response.error.message
-		errorObj, ok := response["error"].(map[string]interface{})
-		require.True(t, ok, "Expected error object in response")
-		assert.Contains(t, errorObj["message"], "not active")
-=======
 		json.NewDecoder(rr.Body).Decode(&response)
 		errMap, ok := response["error"].(map[string]interface{})
 		require.True(t, ok)
 		assert.Contains(t, errMap["message"], "not active")
->>>>>>> 3753c642
 
 		// Test operations on completed session
 		completedSession := &models.GameSession{
@@ -445,14 +407,7 @@
 		require.NoError(t, err)
 
 		// Try to join completed session
-<<<<<<< HEAD
-		body2 := map[string]interface{}{}
-		jsonBody2, _ := json.Marshal(body2)
-		req = httptest.NewRequest("POST", "/api/v1/game/sessions/"+completedSession.ID+"/join", bytes.NewBuffer(jsonBody2))
-		req.Header.Set("Content-Type", "application/json")
-=======
 		req = httptest.NewRequest("POST", "/api/v1/game/sessions/"+completedSession.ID+"/join", bytes.NewBufferString("{}"))
->>>>>>> 3753c642
 		// Create user claims and add to context
 		claims2 := &auth.Claims{
 			UserID:   player1.ID,
@@ -467,18 +422,10 @@
 		h.JoinGameSession(rr, req)
 
 		assert.Equal(t, http.StatusBadRequest, rr.Code)
-<<<<<<< HEAD
-		_ = json.NewDecoder(rr.Body).Decode(&response)
-		// The error message is nested in response.error.message
-		errorObj2, ok := response["error"].(map[string]interface{})
-		require.True(t, ok, "Expected error object in response")
-		assert.Contains(t, errorObj2["message"], "completed session")
-=======
 		json.NewDecoder(rr.Body).Decode(&response)
 		errMap, ok = response["error"].(map[string]interface{})
 		require.True(t, ok)
 		assert.Contains(t, errMap["message"], "completed session")
->>>>>>> 3753c642
 	})
 }
 
