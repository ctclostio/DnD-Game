package handlers

import (
	"encoding/json"
	"net/http"
	"runtime"
	"time"

	"github.com/ctclostio/DnD-Game/backend/internal/health"
)

// HealthResponse represents the health check response
type HealthResponse struct {
	Status    string                       `json:"status"`
	Timestamp string                       `json:"timestamp"`
	Version   string                       `json:"version"`
	Uptime    string                       `json:"uptime"`
	Service   string                       `json:"service"`
	Checks    map[string]HealthCheckResult `json:"checks,omitempty"`
}

// HealthCheckResult represents an individual component health check
type HealthCheckResult struct {
	Status  string `json:"status"`
	Message string `json:"message,omitempty"`
}

// DetailedHealthResponse includes system metrics
type DetailedHealthResponse struct {
	HealthResponse
	System SystemInfo `json:"system"`
}

// SystemInfo contains system metrics
type SystemInfo struct {
	GoVersion    string `json:"go_version"`
	NumGoroutine int    `json:"num_goroutine"`
	NumCPU       int    `json:"num_cpu"`
	Memory       Memory `json:"memory"`
}

// Memory contains memory usage information
type Memory struct {
	Alloc      uint64 `json:"alloc_mb"`
	TotalAlloc uint64 `json:"total_alloc_mb"`
	Sys        uint64 `json:"sys_mb"`
	NumGC      uint32 `json:"num_gc"`
}

var startTime = time.Now()

// Health is a simple health check endpoint
// @Summary Basic health check
// @Description Check if the service is running
// @Tags health
// @Accept json
// @Produce json
// @Success 200 {object} HealthResponse "Service is healthy"
// @Router /health [get]
func (h *Handlers) Health(w http.ResponseWriter, r *http.Request) {
	response := HealthResponse{
		Status:    "healthy",
		Timestamp: time.Now().UTC().Format(time.RFC3339),
		Version:   "1.0.0", // You might want to inject this from build
		Uptime:    time.Since(startTime).String(),
		Service:   "dnd-game-api",
	}

	w.Header().Set("Content-Type", "application/json")
	if err := json.NewEncoder(w).Encode(response); err != nil {
		http.Error(w, "Failed to encode response", http.StatusInternalServerError)
		return
	}
}

// LivenessProbe is used by orchestrators to check if the service should be restarted
// @Summary Liveness probe
// @Description Check if the service is alive and should not be restarted
// @Tags health
// @Accept json
// @Produce json
// @Success 200 {object} map[string]string "Service is alive"
// @Failure 503 {object} map[string]string "Service is not alive"
// @Router /health/live [get]
func (h *Handlers) LivenessProbe(w http.ResponseWriter, r *http.Request) {
	// Basic liveness check - if we can respond, we're alive
	w.Header().Set("Content-Type", "application/json")
	if err := json.NewEncoder(w).Encode(map[string]string{
		"status":    "alive",
		"timestamp": time.Now().UTC().Format(time.RFC3339),
	}); err != nil {
		http.Error(w, "Failed to encode response", http.StatusInternalServerError)
		return
	}
}

// ReadinessProbe checks if the service is ready to accept traffic
// @Summary Readiness probe
// @Description Check if the service is ready to accept traffic
// @Tags health
// @Accept json
// @Produce json
// @Success 200 {object} HealthResponse "Service is ready"
// @Failure 503 {object} HealthResponse "Service is not ready"
// @Router /health/ready [get]
func (h *Handlers) ReadinessProbe(w http.ResponseWriter, r *http.Request) {
	checks := make(map[string]HealthCheckResult)
	allHealthy := true

<<<<<<< HEAD
	// Check database connection if available
	if h.db != nil {
		if err := h.db.Ping(); err != nil {
			checks["database"] = HealthCheckResult{
				Status:  "unhealthy",
				Message: "Database connection failed",
			}
			allHealthy = false
		} else {
			checks["database"] = HealthCheckResult{Status: "healthy"}
=======
	// Dependency checks
	results := health.RunChecks(r.Context(), &health.DBChecker{DB: h.db})
	for name, res := range results {
		checks[name] = HealthCheckResult{Status: res.Status, Message: res.Message}
		if res.Status != "healthy" {
			allHealthy = false
>>>>>>> 921625b1
		}
	}

	// Check if we have required services
	if h.userService == nil || h.characterService == nil {
		checks["services"] = HealthCheckResult{
			Status:  "unhealthy",
			Message: "Required services not initialized",
		}
		allHealthy = false
	} else {
		checks["services"] = HealthCheckResult{
			Status: "healthy",
		}
	}

	// Check JWT manager
	if h.jwtManager == nil {
		checks["auth"] = HealthCheckResult{
			Status:  "unhealthy",
			Message: "JWT manager not initialized",
		}
		allHealthy = false
	} else {
		checks["auth"] = HealthCheckResult{
			Status: "healthy",
		}
	}

	response := HealthResponse{
		Status:    "ready",
		Timestamp: time.Now().UTC().Format(time.RFC3339),
		Version:   "1.0.0",
		Uptime:    time.Since(startTime).String(),
		Service:   "dnd-game-api",
		Checks:    checks,
	}

	if !allHealthy {
		response.Status = "not_ready"
		w.WriteHeader(http.StatusServiceUnavailable)
	}

	w.Header().Set("Content-Type", "application/json")
	if err := json.NewEncoder(w).Encode(response); err != nil {
		http.Error(w, "Failed to encode response", http.StatusInternalServerError)
		return
	}
}

// DetailedHealth provides detailed health information including system metrics
// @Summary Detailed health check
// @Description Get detailed health information including system metrics
// @Tags health
// @Accept json
// @Produce json
// @Security Bearer
// @Success 200 {object} DetailedHealthResponse "Detailed health information"
// @Failure 401 {object} map[string]string "Unauthorized"
// @Router /health/detailed [get]
func (h *Handlers) DetailedHealth(w http.ResponseWriter, r *http.Request) {
	// Get basic health info
	checks := make(map[string]HealthCheckResult)

	// Check database if available
<<<<<<< HEAD
	if h.db != nil {
		if err := h.db.Ping(); err != nil {
			checks["database"] = HealthCheckResult{
				Status:  "unhealthy",
				Message: "Database connection failed",
			}
		} else {
			checks["database"] = HealthCheckResult{Status: "healthy"}
		}
=======
	dbResults := health.RunChecks(r.Context(), &health.DBChecker{DB: h.db})
	if res, ok := dbResults["database"]; ok {
		checks["database"] = HealthCheckResult{Status: res.Status, Message: res.Message}
>>>>>>> 921625b1
	}

	// Check services
	if h.userService != nil && h.characterService != nil {
		checks["services"] = HealthCheckResult{
			Status: "healthy",
		}
	}

	// Get memory stats
	var m runtime.MemStats
	runtime.ReadMemStats(&m)

	response := DetailedHealthResponse{
		HealthResponse: HealthResponse{
			Status:    "healthy",
			Timestamp: time.Now().UTC().Format(time.RFC3339),
			Version:   "1.0.0",
			Uptime:    time.Since(startTime).String(),
			Service:   "dnd-game-api",
			Checks:    checks,
		},
		System: SystemInfo{
			GoVersion:    runtime.Version(),
			NumGoroutine: runtime.NumGoroutine(),
			NumCPU:       runtime.NumCPU(),
			Memory: Memory{
				Alloc:      m.Alloc / 1024 / 1024,      // MB
				TotalAlloc: m.TotalAlloc / 1024 / 1024, // MB
				Sys:        m.Sys / 1024 / 1024,        // MB
				NumGC:      m.NumGC,
			},
		},
	}

	w.Header().Set("Content-Type", "application/json")
	if err := json.NewEncoder(w).Encode(response); err != nil {
		http.Error(w, "Failed to encode response", http.StatusInternalServerError)
		return
	}
}

// Standalone HealthCheckV2 function for backward compatibility
func HealthCheckV2(w http.ResponseWriter, r *http.Request) {
	w.Header().Set("Content-Type", "application/json")
	if err := json.NewEncoder(w).Encode(map[string]string{
		"status":    "healthy",
		"service":   "dnd-game-api",
		"timestamp": time.Now().UTC().Format(time.RFC3339),
	}); err != nil {
		http.Error(w, "Failed to encode response", http.StatusInternalServerError)
		return
	}
}<|MERGE_RESOLUTION|>--- conflicted
+++ resolved
@@ -107,25 +107,12 @@
 	checks := make(map[string]HealthCheckResult)
 	allHealthy := true
 
-<<<<<<< HEAD
-	// Check database connection if available
-	if h.db != nil {
-		if err := h.db.Ping(); err != nil {
-			checks["database"] = HealthCheckResult{
-				Status:  "unhealthy",
-				Message: "Database connection failed",
-			}
-			allHealthy = false
-		} else {
-			checks["database"] = HealthCheckResult{Status: "healthy"}
-=======
 	// Dependency checks
 	results := health.RunChecks(r.Context(), &health.DBChecker{DB: h.db})
 	for name, res := range results {
 		checks[name] = HealthCheckResult{Status: res.Status, Message: res.Message}
 		if res.Status != "healthy" {
 			allHealthy = false
->>>>>>> 921625b1
 		}
 	}
 
@@ -191,21 +178,9 @@
 	checks := make(map[string]HealthCheckResult)
 
 	// Check database if available
-<<<<<<< HEAD
-	if h.db != nil {
-		if err := h.db.Ping(); err != nil {
-			checks["database"] = HealthCheckResult{
-				Status:  "unhealthy",
-				Message: "Database connection failed",
-			}
-		} else {
-			checks["database"] = HealthCheckResult{Status: "healthy"}
-		}
-=======
 	dbResults := health.RunChecks(r.Context(), &health.DBChecker{DB: h.db})
 	if res, ok := dbResults["database"]; ok {
 		checks["database"] = HealthCheckResult{Status: res.Status, Message: res.Message}
->>>>>>> 921625b1
 	}
 
 	// Check services
