--- conflicted
+++ resolved
@@ -111,11 +111,7 @@
 
 	// Create handlers
 	hub := websocket.GetHub()
-<<<<<<< HEAD
-       handlers := NewHandlers(svc, hub, db)
-=======
 	handlers := NewHandlers(svc, db, hub)
->>>>>>> 921625b1
 
 	// Setup router
 	router := mux.NewRouter()
