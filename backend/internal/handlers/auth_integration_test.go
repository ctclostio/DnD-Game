--- conflicted
+++ resolved
@@ -41,11 +41,7 @@
 	}
 
 	// Create handlers and setup routes
-<<<<<<< HEAD
-	h := handlers.NewHandlers(svc, nil, ctx.DB)
-=======
 	h := handlers.NewHandlers(svc, ctx.DB, nil)
->>>>>>> 921625b1
 
 	router := mux.NewRouter()
 	api := router.PathPrefix("/api/v1").Subrouter()
@@ -360,11 +356,7 @@
 		JWTManager:    ctx.JWTManager,
 	}
 
-<<<<<<< HEAD
-	h := handlers.NewHandlers(svc, nil, ctx.DB)
-=======
 	h := handlers.NewHandlers(svc, ctx.DB, nil)
->>>>>>> 921625b1
 
 	router := mux.NewRouter()
 	api := router.PathPrefix("/api/v1").Subrouter()
